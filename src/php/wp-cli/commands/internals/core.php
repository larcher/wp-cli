<?php

WP_CLI::addCommand('core', 'CoreCommand');

/**
 * Implement core command
 *
 * @package wp-cli
 * @subpackage commands/internals
 */
class CoreCommand extends WP_CLI_Command {

	/**
	 * Download the core files from wordpress.org
	 */
	public function download( $args, $assoc_args ) {
		if ( is_readable( WP_ROOT . 'wp-load.php' ) )
			WP_CLI::error( 'WordPress files seem to already be present here.' );

		if (isset($assoc_args['path']))
			$docroot = $assoc_args['path'];
		else
			$docroot = './';

<<<<<<< HEAD
		if ( isset( $assoc_args['version'] ) ) {
			$download_url = 'http://wordpress.org/wordpress-' . $assoc_args['version'] . '.zip';
		} else {
			$download_url = 'http://wordpress.org/latest.zip';
		}

		$version_check_response = wp_remote_head( $download_url );
		if ( !$version_check_response || $version_check_response['headers']['content-type'] != 'application/octet-stream' ) {
			WP_CLI::error( 'Unable to download remote file ' . $download_url );
			exit();
		}

		WP_CLI::line('Downloading WordPress...');
		exec("curl {$download_url} > /tmp/wordpress.zip");
=======
		$silent = '';
		if( !empty( $assoc_args['silent'] ) )
			$silent = '--silent ';

		WP_CLI::line('Downloading WordPress...');
		exec("curl {$silent}http://wordpress.org/latest.zip > /tmp/wordpress.zip");
>>>>>>> 7d3e98bd
		exec("unzip /tmp/wordpress.zip");
		exec("mv wordpress/* $docroot");
		exec("rm -r wordpress");
		WP_CLI::success('WordPress downloaded.');
	}

	/**
	 * Set up a wp-config.php file.
	 */
	public function config( $args, $assoc_args ) {
		$_POST['dbname'] = $assoc_args['name'];
		$_POST['uname'] = $assoc_args['user'];
		$_POST['pwd'] = $assoc_args['pass'];
		$_POST['dbhost'] = isset( $assoc_args['host'] ) ? $assoc_args['host'] : 'localhost';
		$_POST['prefix'] = isset( $assoc_args['prefix'] ) ? $assoc_args['prefix'] : 'wp_';

		$_GET['step'] = 2;
		require WP_ROOT . '/wp-admin/setup-config.php';
	}

	/**
	 * Run wp_install. Assumes that wp-config.php is already in place.
	 */
	public function install( $args, $assoc_args ) {
		require_once( ABSPATH . 'wp-admin/includes/upgrade.php' );

		if ( is_blog_installed() ) {
			WP_CLI::error( 'WordPress is already installed.' );
		}

		extract( wp_parse_args( $assoc_args, array(
			'site_url' => defined( 'WP_SITEURL' ) ? WP_SITEURL : '',
			'site_title' => '',
			'admin_name' => 'admin',
			'admin_email' => '',
			'admin_password' => ''
		) ), EXTR_SKIP );

		$missing = false;
		foreach ( array( 'site_url', 'site_title', 'admin_email', 'admin_password' ) as $required_arg ) {
			if ( empty( $$required_arg ) ) {
				WP_CLI::warning( "missing --$required_arg parameter" );
				$missing = true;
			}
		}

		if ( $site_url )
			WP_CLI::set_url_params( $site_url );

		if ( $missing )
			exit(1);

		$public = true;

		$result = wp_install( $site_title, $admin_name, $admin_email, $public, '', $admin_password );

		if ( is_wp_error( $result ) ) {
			WP_CLI::error( 'Installation failed (' . WP_CLI::errorToString($result) . ').' );
		} else {
			WP_CLI::success( 'WordPress installed successfully.' );
		}
	}

	/**
	 * Display the WordPress version.
	 */
	public function version( $args = array(), $assoc_args = array() ) {
		global $wp_version, $wp_db_version, $tinymce_version, $manifest_version;

		$color = '%G';
		$version_text = $wp_version;
		$version_types = array(
			'-RC' => array( 'release candidate', '%y' ),
			'-beta' => array( 'beta', '%B' ),
			'-' => array( 'in development', '%R' ),
		);
		foreach( $version_types as $needle => $type ) {
			if ( stristr( $wp_version, $needle ) ) {
				list( $version_text, $color ) = $type;
				$version_text = "$color$wp_version%n (stability: $version_text)";
				break;
			}
		}
		if ( isset( $assoc_args['extra'] ) ) {
			WP_CLI::line( "WordPress version:\t$version_text" );

			WP_CLI::line( "Database revision:\t$wp_db_version" );

			preg_match( '/(\d)(\d+)-/', $tinymce_version, $match );
			$human_readable_tiny_mce = $match? $match[1] . '.' . $match[2] : '';
			WP_CLI::line( "TinyMCE version:\t"  . ( $human_readable_tiny_mce? "$human_readable_tiny_mce ($tinymce_version)" : $tinymce_version ) );

			WP_CLI::line( "Manifest revision:\t$manifest_version" );
		} else {
			WP_CLI::line( $version_text );
		}
	}

	/**
	 * Update the WordPress core
	 *
	 * @param array $args
	 */
	function update( $args ) {
		wp_version_check();

		$from_api = get_site_transient( 'update_core' );

		if ( empty( $from_api->updates ) )
			$update = false;
		else
			list( $update ) = $from_api->updates;

		require_once( ABSPATH . 'wp-admin/includes/upgrade.php' );

		$result = WP_CLI::get_upgrader( 'Core_Upgrader' )->upgrade( $update );

		if ( is_wp_error($result) ) {
			$msg = WP_CLI::errorToString( $result );
			if ( 'up_to_date' != $result->get_error_code() ) {
				WP_CLI::error( $msg );
			} else {
				WP_CLI::success( $msg );
			}
		} else {
			WP_CLI::success('WordPress updated successfully.');
		}
	}

	/**
	 * Help function for this command
	 */
	public static function help() {
		WP_CLI::line( <<<EOB
usage: wp core update
   or: wp core version [--extra]
   or: wp core download [--version=1.2.3]
   or: wp core install --site_url=example.com --site_title=<site-title> [--admin_name=<username>] --admin_password=<password> --admin_email=<email-address>
EOB
	);
	}
}
<|MERGE_RESOLUTION|>--- conflicted
+++ resolved
@@ -22,7 +22,6 @@
 		else
 			$docroot = './';
 
-<<<<<<< HEAD
 		if ( isset( $assoc_args['version'] ) ) {
 			$download_url = 'http://wordpress.org/wordpress-' . $assoc_args['version'] . '.zip';
 		} else {
@@ -35,16 +34,12 @@
 			exit();
 		}
 
-		WP_CLI::line('Downloading WordPress...');
-		exec("curl {$download_url} > /tmp/wordpress.zip");
-=======
 		$silent = '';
 		if( !empty( $assoc_args['silent'] ) )
 			$silent = '--silent ';
 
 		WP_CLI::line('Downloading WordPress...');
 		exec("curl {$silent}http://wordpress.org/latest.zip > /tmp/wordpress.zip");
->>>>>>> 7d3e98bd
 		exec("unzip /tmp/wordpress.zip");
 		exec("mv wordpress/* $docroot");
 		exec("rm -r wordpress");
